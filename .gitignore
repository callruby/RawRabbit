## Ignore Visual Studio temporary files, build results, and
## files generated by popular Visual Studio add-ons.

# Read the docs
docs/*build*/

# User-specific files
*.suo
*.user
*.userosscache
*.sln.docstates

#VS Code
.vscode/**

#Rider
<<<<<<< HEAD
.idea/
=======
.idea/**

>>>>>>> 8bcf085a
# User-specific files (MonoDevelop/Xamarin Studio)
*.userprefs
**ncrunch**

# Build results
[Dd]ebug/
[Dd]ebugPublic/
[Rr]elease/
[Rr]eleases/
x64/
x86/
build/
bld/
[Bb]in/
[Oo]bj/

# Visual Studio 2015 cache/options directory
.vs/

# MSTest test Results
[Tt]est[Rr]esult*/
[Bb]uild[Ll]og.*

# NUNIT
*.VisualState.xml
TestResult.xml

# Build Results of an ATL Project
[Dd]ebugPS/
[Rr]eleasePS/
dlldata.c

# DNX
project.lock.json
artifacts/

*_i.c
*_p.c
*_i.h
*.ilk
*.meta
*.obj
*.pch
*.pdb
*.pgc
*.pgd
*.rsp
*.sbr
*.tlb
*.tli
*.tlh
*.tmp
*.tmp_proj
*.log
*.vspscc
*.vssscc
.builds
*.pidb
*.svclog
*.scc

# Chutzpah Test files
_Chutzpah*

# Visual C++ cache files
ipch/
*.aps
*.ncb
*.opensdf
*.sdf
*.cachefile

# Visual Studio profiler
*.psess
*.vsp
*.vspx

# TFS 2012 Local Workspace
$tf/

# Guidance Automation Toolkit
*.gpState

# ReSharper is a .NET coding add-in
_ReSharper*/
*.[Rr]e[Ss]harper
*.DotSettings.user

# JustCode is a .NET coding add-in
.JustCode

# TeamCity is a build add-in
_TeamCity*

# DotCover is a Code Coverage Tool
*.dotCover

# NCrunch
_NCrunch_*
.*crunch*.local.xml

# MightyMoose
*.mm.*
AutoTest.Net/

# Web workbench (sass)
.sass-cache/

# Installshield output folder
[Ee]xpress/

# DocProject is a documentation generator add-in
DocProject/buildhelp/
DocProject/Help/*.HxT
DocProject/Help/*.HxC
DocProject/Help/*.hhc
DocProject/Help/*.hhk
DocProject/Help/*.hhp
DocProject/Help/Html2
DocProject/Help/html

# Click-Once directory
publish/
!src/**/Configuration/Publish

# Publish Web Output
*.[Pp]ublish.xml
*.azurePubxml
## TODO: Comment the next line if you want to checkin your
## web deploy settings but do note that will include unencrypted
## passwords
#*.pubxml

*.publishproj

# NuGet Packages
*.nupkg
# The packages folder can be ignored because of Package Restore
**/packages/*
# except build/, which is used as an MSBuild target.
!**/packages/build/
# Uncomment if necessary however generally it will be regenerated when needed
#!**/packages/repositories.config

# Windows Azure Build Output
csx/
*.build.csdef

# Windows Store app package directory
AppPackages/

# Visual Studio cache files
# files ending in .cache can be ignored
*.[Cc]ache
# but keep track of directories ending in .cache
!*.[Cc]ache/

# Others
ClientBin/
[Ss]tyle[Cc]op.*
~$*
*~
*.dbmdl
*.dbproj.schemaview
*.pfx
*.publishsettings
node_modules/
orleans.codegen.cs

# RIA/Silverlight projects
Generated_Code/

# Backup & report files from converting an old project file
# to a newer Visual Studio version. Backup files are not needed,
# because we have git ;-)
_UpgradeReport_Files/
Backup*/
UpgradeLog*.XML
UpgradeLog*.htm

# SQL Server files
*.mdf
*.ldf

# Business Intelligence projects
*.rdl.data
*.bim.layout
*.bim_*.settings

# Microsoft Fakes
FakesAssemblies/

# Node.js Tools for Visual Studio
.ntvs_analysis.dat

# Visual Studio 6 build log
*.plg

# Visual Studio 6 workspace options file
*.opt

# LightSwitch generated files
GeneratedArtifacts/
_Pvt_Extensions/
ModelManifest.xml<|MERGE_RESOLUTION|>--- conflicted
+++ resolved
@@ -14,12 +14,8 @@
 .vscode/**
 
 #Rider
-<<<<<<< HEAD
-.idea/
-=======
 .idea/**
 
->>>>>>> 8bcf085a
 # User-specific files (MonoDevelop/Xamarin Studio)
 *.userprefs
 **ncrunch**
